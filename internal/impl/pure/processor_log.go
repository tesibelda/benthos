--- conflicted
+++ resolved
@@ -14,25 +14,16 @@
 	"github.com/benthosdev/benthos/v4/internal/docs"
 	"github.com/benthosdev/benthos/v4/internal/log"
 	"github.com/benthosdev/benthos/v4/internal/message"
-<<<<<<< HEAD
-	oprocessor "github.com/benthosdev/benthos/v4/internal/old/processor"
 	"github.com/benthosdev/benthos/v4/internal/tracing"
 )
 
 func init() {
-	err := bundle.AllProcessors.Add(func(conf oprocessor.Config, mgr bundle.NewManagement) (processor.V1, error) {
+	err := bundle.AllProcessors.Add(func(conf processor.Config, mgr bundle.NewManagement) (processor.V1, error) {
 		p, err := newLogProcessor(conf, mgr, mgr.Logger())
 		if err != nil {
 			return nil, err
 		}
 		return processor.NewV2BatchedToV1Processor("log", p, mgr.Metrics()), nil
-=======
-)
-
-func init() {
-	err := bundle.AllProcessors.Add(func(conf processor.Config, mgr bundle.NewManagement) (processor.V1, error) {
-		return newLogProcessor(conf, mgr, mgr.Logger())
->>>>>>> 9b41647f
 	}, docs.ComponentSpec{
 		Name: "log",
 		Categories: []string{
@@ -86,11 +77,7 @@
 	fieldsMapping *mapping.Executor
 }
 
-<<<<<<< HEAD
-func newLogProcessor(conf oprocessor.Config, mgr interop.Manager, logger log.Modular) (processor.V2Batched, error) {
-=======
-func newLogProcessor(conf processor.Config, mgr bundle.NewManagement, logger log.Modular) (processor.V1, error) {
->>>>>>> 9b41647f
+func newLogProcessor(conf processor.Config, mgr bundle.NewManagement, logger log.Modular) (processor.V2Batched, error) {
 	message, err := mgr.BloblEnvironment().NewField(conf.Log.Message)
 	if err != nil {
 		return nil, fmt.Errorf("failed to parse message expression: %v", err)
